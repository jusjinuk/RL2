import copy
from RL2.datasets.base import BaseDataset


class RLDataset(BaseDataset):

    def __init__(self, config, tokenizer):
        if config.path:
            super().__init__(config, tokenizer)
        else:
            # When no data path provided, create dummy dataset for env-based training
            num_trajectories = config.get('prompts_per_rollout', 1)
            self.dataset = [
                {
                    'prompt': '', 
                    'extra_info': {'idx': i}
                } 
                for i in range(num_trajectories)
            ]
            self.tokenizer = tokenizer
            self.config = config

    def __getitem__(self, idx):

        ex = self.dataset[idx]
        
        if "prompt" in ex.keys() and ex["prompt"]:
            prompt = ex["prompt"]
        elif "messages" in ex.keys():
            prompt = self.tokenizer.apply_chat_template(
                ex["messages"],
                add_generation_prompt=True,
                tokenize=False
            )
        else:
            prompt = ""

        extra_info = ex.get("extra_info", {})
        if "idx" not in extra_info:
            extra_info["idx"] = idx

        return {
            "prompt": prompt,
<<<<<<< HEAD
            "extra_info": ex.get("extra_info", {})
=======
            "extra_info": extra_info
>>>>>>> b52cd3d7
        }

    def collate_fn(self, batch):
        return [
            copy.deepcopy(ex)
            for ex in batch
            for _ in range(self.config.responses_per_prompt)
        ]<|MERGE_RESOLUTION|>--- conflicted
+++ resolved
@@ -41,11 +41,7 @@
 
         return {
             "prompt": prompt,
-<<<<<<< HEAD
-            "extra_info": ex.get("extra_info", {})
-=======
             "extra_info": extra_info
->>>>>>> b52cd3d7
         }
 
     def collate_fn(self, batch):
