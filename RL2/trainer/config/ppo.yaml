--- conflicted
+++ resolved
@@ -7,11 +7,7 @@
 test_data:
   path: null
   apply_chat_template: true
-<<<<<<< HEAD
-  responses_per_prompt: 1
-=======
   response_per_prompt: 1
->>>>>>> 1e73dce6
   
 actor:
   model_name: null
